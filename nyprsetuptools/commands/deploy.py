--- conflicted
+++ resolved
@@ -598,20 +598,6 @@
             timeout = 0
             while timeout < 60:
                 try:
-<<<<<<< HEAD
-                    update_status = client.get_function(FunctionName=function_name)['Configuration']['LastUpdateStatus']
-                    if update_status == 'Successful':
-                        break
-                    elif update_status == 'Failed':
-                        sys.exit("The update to {0} failed; reason provided: {1}".format(function_name,client.get_function(FunctionName=function_name)['Configuration']['LastUpdateStatusReason']))
-                except KeyError:
-                    # If there is no LastUpdateStatus key, keep waiting.
-                    continue
-                print(f'Waiting for code deploy before updating env vars. {60 - timeout} seconds until timeout.')
-                time.sleep(5)
-                timeout += 5
-            if timeout == 60:
-=======
                     config = client.get_function(FunctionName=function_name)['Configuration']
                     update_status = config['LastUpdateStatus']
 
@@ -625,7 +611,6 @@
                 except KeyError:
                     break
             if timeout >= 60:
->>>>>>> c7c6c285
                 sys.exit(f"The update to {function_name} has timed out before updating the Env Vars") 
             client.update_function_configuration(
                 FunctionName=function_name,
